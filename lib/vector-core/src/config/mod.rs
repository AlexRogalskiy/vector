--- conflicted
+++ resolved
@@ -7,7 +7,9 @@
 pub use id::ComponentKey;
 pub use log_schema::{init_log_schema, log_schema, LogSchema};
 
-<<<<<<< HEAD
+pub const MEMORY_BUFFER_DEFAULT_MAX_EVENTS: usize =
+    buffers::config::memory_buffer_default_max_events();
+
 #[derive(Debug, Clone, PartialEq, Copy)]
 pub enum DataType {
     Any,
@@ -34,8 +36,4 @@
             ty,
         }
     }
-}
-=======
-pub const MEMORY_BUFFER_DEFAULT_MAX_EVENTS: usize =
-    buffers::config::memory_buffer_default_max_events();
->>>>>>> 9fecdc8b
+}