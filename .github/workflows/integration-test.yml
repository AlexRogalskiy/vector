name: Integration Test Suite

on:
  workflow_dispatch:
  push:
    branches:
      - master
    paths:
      - ".github/workflows/integration-test.yml"
      - ".cargo/**"
      - "benches/**"
      - "lib/**"
      - "proto/**"
      - "scripts/**"
      - "skaffold/**"
      - "src/**"
      - "tests/**"
      - "build.rs"
      - "Cargo.lock"
      - "Cargo.toml"
      - "Makefile"
      - "rust-toolchain"
  pull_request:

env:
  AUTOINSTALL: true
  AWS_ACCESS_KEY_ID: "dummy"
  AWS_SECRET_ACCESS_KEY: "dummy"
  CONTAINER_TOOL: "docker"
  RUST_BACKTRACE: full
  RUST_TEST_THREADS: 1
  TEST_LOG: vector=debug
  VERBOSE: true
  CI: true
  PROFILE: debug

jobs:
  cancel-previous:
    name: Cancel redundant jobs
    runs-on: ubuntu-20.04
    timeout-minutes: 3
    if: github.ref != 'refs/heads/master'
    steps:
      - uses: styfle/cancel-workflow-action@0.9.1
        with:
          access_token: ${{ secrets.GITHUB_TOKEN }}
          all_but_latest: true # can cancel workflows scheduled later

  test-integration:
    name: Integration - Linux, ${{ matrix.test }}
    runs-on: ubuntu-20.04
    if: |
      !github.event.pull_request
        || contains(github.event.pull_request.labels.*.name, 'ci-condition: integration tests enable')
    strategy:
      fail-fast: false
      matrix:
        include:
          - test: 'aws'
          - test: 'azure'
          - test: 'clickhouse'
          - test: 'datadog-metrics'
          - test: 'docker-logs'
          - test: 'eventstoredb_metrics'
          - test: 'fluent'
          - test: 'gcp'
          - test: 'humio'
          - test: 'influxdb'
          - test: 'kafka'
          - test: 'loki'
          - test: 'mongodb_metrics'
          - test: 'postgresql_metrics'
          - test: 'prometheus'
          - test: 'pulsar'
          - test: 'splunk'
          - test: 'dnstap'
    steps:
      - uses: actions/checkout@v2.4.0
      - run: make ci-sweep
      - uses: actions/cache@v2.1.7
        with:
          path: |
            ~/.cargo/registry
            ~/.cargo/git
          key: ${{ runner.os }}-cargo-${{ hashFiles('**/Cargo.lock') }}
      - run: sudo -E bash scripts/environment/bootstrap-ubuntu-20.04.sh
      - run: bash scripts/environment/prepare.sh
      - run: echo "::add-matcher::.github/matchers/rust.json"
      - run: make slim-builds
      - run: make test-integration-${{ matrix.test }}
        env:
          CI_TEST_DATADOG_API_KEY: ${{ secrets.CI_TEST_DATADOG_API_KEY }}

  # just keep both during migration
  test-integration-docker-compose:
    name: Integration - Linux, ${{ matrix.test }}
    runs-on: ubuntu-20.04
    if: |
      !github.event.pull_request
        || contains(github.event.pull_request.labels.*.name, 'ci-condition: integration tests enable')
    strategy:
      fail-fast: false
      matrix:
        include:
          - test: 'datadog-agent'
          - test: 'datadog-logs'
<<<<<<< HEAD
          - test: 'elasticsearch'
=======
          - test: 'logstash'
>>>>>>> 89afe903
          - test: 'nginx'
          - test: 'redis'
    steps:
      - uses: actions/checkout@v2.4.0
      - run: make test-integration-${{ matrix.test }}
        env:
          CI_TEST_DATADOG_API_KEY: ${{ secrets.CI_TEST_DATADOG_API_KEY }}
      - run: make test-integration-${{ matrix.test }}-cleanup
        if: ${{ always() }}

  test-integration-check:
    name: test-integration-check
    runs-on: ubuntu-latest
    needs:
      - test-integration
      - test-integration-docker-compose
    steps:
      - name: validate
        run: echo "OK"

  master-failure:
    name: master-failure
    if: failure() && github.ref == 'refs/heads/master'
    needs:
      - cancel-previous
      - test-integration-check
    runs-on: ubuntu-20.04
    steps:
    - name: Discord notification
      env:
        DISCORD_WEBHOOK: ${{ secrets.DISCORD_WEBHOOK }}
      uses: Ilshidur/action-discord@0.3.2
      with:
        args: "Master integration tests failed: <https://github.com/${{github.repository}}/actions/runs/${{github.run_id}}>"<|MERGE_RESOLUTION|>--- conflicted
+++ resolved
@@ -104,11 +104,8 @@
         include:
           - test: 'datadog-agent'
           - test: 'datadog-logs'
-<<<<<<< HEAD
           - test: 'elasticsearch'
-=======
           - test: 'logstash'
->>>>>>> 89afe903
           - test: 'nginx'
           - test: 'redis'
     steps:
