--- conflicted
+++ resolved
@@ -352,18 +352,14 @@
                 };
 
                 let stream = lines.filter_map(|line| {
-<<<<<<< HEAD
+                    emit!(SqsS3EventReceived {
+                        byte_size: line.len()
+                    });
+
                     let mut event = shared::log_event! {
                         crate::config::log_schema().message_key().clone() => line,
                         crate::config::log_schema().timestamp_key().clone() => chrono::Utc::now(),
                     };
-=======
-                    emit!(SqsS3EventReceived {
-                        byte_size: line.len()
-                    });
-
-                    let mut event = Event::from(line);
->>>>>>> 302b79af
 
                     let log = event.as_mut_log();
                     log.insert("bucket", s3_event.s3.bucket.name.clone());
