--- conflicted
+++ resolved
@@ -1,11 +1,6 @@
 use crate::{
-<<<<<<< HEAD
-    config::{DataType, TransformConfig, TransformContext, TransformDescription},
+    config::{DataType, TransformConfig, TransformDescription},
     event::{Event, LookupBuf},
-=======
-    config::{DataType, TransformConfig, TransformDescription},
-    event::Event,
->>>>>>> fae73712
     internal_events::{CoercerConversionFailed, CoercerEventProcessed},
     transforms::{FunctionTransform, Transform},
     types::{parse_conversion_map, Conversion},
