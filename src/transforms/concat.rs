--- conflicted
+++ resolved
@@ -1,13 +1,8 @@
 use super::BuildError;
 use crate::{
     config::{DataType, GenerateConfig, TransformConfig, TransformDescription},
-<<<<<<< HEAD
     event::{Event, LookupBuf, Value},
-    internal_events::{ConcatEventProcessed, ConcatSubstringError, ConcatSubstringSourceMissing},
-=======
-    event::{Event, Value},
     internal_events::{ConcatSubstringError, ConcatSubstringSourceMissing},
->>>>>>> 507caed1
     transforms::{FunctionTransform, Transform},
 };
 use regex::bytes::Regex;
