<<<<<<< HEAD
use crate::event::{LookupBuf, Value};
use chrono::{DateTime, Local, ParseError as ChronoParseError, TimeZone, Utc};
=======
>>>>>>> 9052239a
use lazy_static::lazy_static;
use std::path::PathBuf;

pub use shared::conversion::*;

lazy_static! {
    pub static ref DEFAULT_CONFIG_PATHS: Vec<PathBuf> = vec!["/etc/vector/vector.toml".into()];
<<<<<<< HEAD
}

#[derive(Debug, Snafu)]
pub enum ConversionError {
    #[snafu(display("Unknown conversion name {:?}", name))]
    UnknownConversion { name: String },
}

/// `Conversion` is a place-holder for a type conversion operation, to
/// convert from a plain (`Bytes`) `Value` into another type. Every
/// variant of `Value` is represented here.
#[derive(Clone, Debug)]
pub enum Conversion {
    Bytes,
    Integer,
    Float,
    Boolean,
    Timestamp,
    TimestampFmt(String),
    TimestampTZFmt(String),
}

impl FromStr for Conversion {
    type Err = ConversionError;
    /// Convert the string into a type conversion. The following
    /// conversion names are supported:
    ///
    ///  * `"asis"`, `"bytes"`, or `"string"` => As-is (no conversion)
    ///  * `"int"` or `"integer"` => Signed integer
    ///  * `"float"` => Floating point number
    ///  * `"bool"` or `"boolean"` => Boolean
    ///  * `"timestamp"` => Timestamp, guessed using a set of formats
    ///  * `"timestamp|FORMAT"` => Timestamp using the given format
    ///
    /// Timestamp parsing does not yet support time zones.
    fn from_str(s: &str) -> Result<Self, Self::Err> {
        match s {
            "asis" | "bytes" | "string" => Ok(Conversion::Bytes),
            "integer" | "int" => Ok(Conversion::Integer),
            "float" => Ok(Conversion::Float),
            "bool" | "boolean" => Ok(Conversion::Boolean),
            "timestamp" => Ok(Conversion::Timestamp),
            _ if s.starts_with("timestamp|") => {
                let fmt = &s[10..];
                // DateTime<Utc> can only convert timestamps without
                // time zones, and DateTime<FixedOffset> can only
                // convert with tone zones, so this has to distinguish
                // between the two types of formats.
                if format_has_zone(fmt) {
                    Ok(Conversion::TimestampTZFmt(fmt.into()))
                } else {
                    Ok(Conversion::TimestampFmt(fmt.into()))
                }
            }
            _ => Err(ConversionError::UnknownConversion { name: s.into() }),
        }
    }
}

/// Helper function to parse a conversion map and check against a list of names
pub fn parse_check_conversion_map(
    types: &HashMap<LookupBuf, String>,
    names: &[LookupBuf],
) -> Result<HashMap<LookupBuf, Conversion>, ConversionError> {
    // Check if any named type references a nonexistent field
    let names = names.iter().collect::<HashSet<_>>();
    for name in types.keys() {
        if !names.contains(&name) {
            warn!(
                message = "Field was specified in the types but is not a valid field name.",
                field = %name
            );
        }
    }

    parse_conversion_map(types)
}

/// Helper function to parse a mapping of conversion descriptions into actual Conversion values.
pub fn parse_conversion_map(
    types: &HashMap<LookupBuf, String>,
) -> Result<HashMap<LookupBuf, Conversion>, ConversionError> {
    types
        .iter()
        .map(|(field, typename)| {
            typename
                .parse::<Conversion>()
                .map(|conv| (field.clone(), conv))
        })
        .collect()
}

#[derive(Debug, Eq, PartialEq, Snafu)]
pub enum Error {
    #[snafu(display("Invalid boolean value {:?}", s))]
    BoolParseError { s: String },
    #[snafu(display("Invalid integer {:?}: {}", s, source))]
    IntParseError { s: String, source: ParseIntError },
    #[snafu(display("Invalid floating point number {:?}: {}", s, source))]
    FloatParseError { s: String, source: ParseFloatError },
    #[snafu(display("Invalid timestamp {:?}: {}", s, source))]
    TimestampParseError { s: String, source: ChronoParseError },
    #[snafu(display("No matching timestamp format found for {:?}", s))]
    AutoTimestampParseError { s: String },
}

impl Conversion {
    /// Use this `Conversion` variant to turn the given `value` into a
    /// new `Value`. This will fail in unexpected ways if the
    /// `value` is not currently a `Value::Bytes`.
    pub fn convert(&self, value: Value) -> Result<Value, Error> {
        let bytes = value.clone_into_bytes();
        Ok(match self {
            Conversion::Bytes => value,
            Conversion::Integer => {
                let s = String::from_utf8_lossy(&bytes);
                Value::Integer(s.parse::<i64>().with_context(|| IntParseError { s })?)
            }
            Conversion::Float => {
                let s = String::from_utf8_lossy(&bytes);
                Value::Float(s.parse::<f64>().with_context(|| FloatParseError { s })?)
            }
            Conversion::Boolean => Value::Boolean(parse_bool(&String::from_utf8_lossy(&bytes))?),

            Conversion::Timestamp => {
                Value::Timestamp(parse_timestamp(&String::from_utf8_lossy(&bytes))?)
            }
            Conversion::TimestampFmt(format) => {
                let s = String::from_utf8_lossy(&bytes);
                Value::Timestamp(datetime_to_utc(
                    Local
                        .datetime_from_str(&s, &format)
                        .with_context(|| TimestampParseError { s })?,
                ))
            }
            Conversion::TimestampTZFmt(format) => {
                let s = String::from_utf8_lossy(&bytes);
                Value::Timestamp(datetime_to_utc(
                    DateTime::parse_from_str(&s, &format)
                        .with_context(|| TimestampParseError { s })?,
                ))
            }
        })
    }
}

/// Parse a string into a native `bool`. The built in `bool::from_str`
/// only handles two cases, `"true"` and `"false"`. We want to be able
/// to convert from a more diverse set of strings. In particular, the
/// following set of source strings are allowed:
///
///  * `"true"`, `"t"`, `"yes"`, `"y"` (all case-insensitive), and
///  non-zero integers all convert to `true`.
///
///  * `"false"`, `"f"`, `"no"`, `"n"` (all case-insensitive), and `"0"`
///  all convert to `false`.
///
/// Anything else results in a parse error.
fn parse_bool(s: &str) -> Result<bool, Error> {
    match s {
        "true" | "t" | "yes" | "y" => Ok(true),
        "false" | "f" | "no" | "n" | "0" => Ok(false),
        _ => {
            if let Ok(n) = s.parse::<isize>() {
                Ok(n != 0)
            } else {
                // Do the case conversion only if simple matches fail,
                // since this operation can be expensive.
                match s.to_lowercase().as_str() {
                    "true" | "t" | "yes" | "y" => Ok(true),
                    "false" | "f" | "no" | "n" => Ok(false),
                    _ => Err(Error::BoolParseError { s: s.into() }),
                }
            }
        }
    }
}

/// Does the format specifier have a time zone option?
fn format_has_zone(fmt: &str) -> bool {
    fmt.find("%Z").is_some()
        || fmt.find("%z").is_some()
        || fmt.find("%:z").is_some()
        || fmt.find("%#z").is_some()
        || fmt.find("%+").is_some()
}

/// Convert a timestamp with a non-UTC time zone into UTC
fn datetime_to_utc<TZ: TimeZone>(ts: DateTime<TZ>) -> DateTime<Utc> {
    Utc.timestamp(ts.timestamp(), ts.timestamp_subsec_nanos())
}

/// The list of allowed "automatic" timestamp formats
const TIMESTAMP_FORMATS: &[&str] = &[
    "%F %T",           // YYYY-MM-DD HH:MM:SS
    "%v %T",           // DD-Mmm-YYYY HH:MM:SS
    "%FT%T",           // ISO 8601 / RFC 3339 without TZ
    "%m/%d/%Y:%T",     // ???
    "%a, %d %b %Y %T", // RFC 822/2822 without TZ
    "%a %d %b %T %Y",  // `date` command output without TZ
    "%A %d %B %T %Y",  // `date` command output without TZ, long names
    "%a %b %e %T %Y",  // ctime format
];

/// The list of allowed "automatic" timestamp formats for UTC
const TIMESTAMP_UTC_FORMATS: &[&str] = &[
    "%s",     // UNIX timestamp
    "%FT%TZ", // ISO 8601 / RFC 3339 UTC
];

/// The list of allowed "automatic" timestamp formats with time zones
const TIMESTAMP_TZ_FORMATS: &[&str] = &[
    "%+",                 // ISO 8601 / RFC 3339
    "%a %d %b %T %Z %Y",  // `date` command output
    "%a %d %b %T %z %Y",  // `date` command output, numeric TZ
    "%a %d %b %T %#z %Y", // `date` command output, numeric TZ
];

/// Parse a string into a timestamp using one of a set of formats
pub fn parse_timestamp(s: &str) -> Result<DateTime<Utc>, Error> {
    for format in TIMESTAMP_FORMATS {
        if let Ok(result) = Local.datetime_from_str(s, format) {
            return Ok(datetime_to_utc(result));
        }
    }
    for format in TIMESTAMP_UTC_FORMATS {
        if let Ok(result) = Utc.datetime_from_str(s, format) {
            return Ok(result);
        }
    }
    if let Ok(result) = DateTime::parse_from_rfc3339(s) {
        return Ok(datetime_to_utc(result));
    }
    if let Ok(result) = DateTime::parse_from_rfc2822(s) {
        return Ok(datetime_to_utc(result));
    }
    for format in TIMESTAMP_TZ_FORMATS {
        if let Ok(result) = DateTime::parse_from_str(s, format) {
            return Ok(datetime_to_utc(result));
        }
    }
    Err(Error::AutoTimestampParseError { s: s.into() })
}

#[cfg(test)]
mod tests {
    use super::parse_bool;
    #[cfg(unix)]
    use super::parse_timestamp;
    #[cfg(unix)]
    use super::{Conversion, Error};
    #[cfg(unix)]
    use crate::event::Value;
    #[cfg(unix)]
    use chrono::prelude::*;

    #[cfg(unix)]
    const TIMEZONE: &str = "Australia/Brisbane";

    #[cfg(unix)]
    fn dateref() -> DateTime<Utc> {
        Utc.from_utc_datetime(&NaiveDateTime::from_timestamp(981173106, 0))
    }

    #[cfg(unix)]
    fn convert(fmt: &str, value: &str) -> Result<Value, Error> {
        std::env::set_var("TZ", TIMEZONE);
        fmt.parse::<Conversion>()
            .unwrap_or_else(|_| panic!("Invalid conversion {:?}", fmt))
            .convert(value.into())
    }

    #[cfg(unix)] // https://github.com/timberio/vector/issues/1201
    #[test]
    fn timestamp_conversion() {
        assert_eq!(
            convert("timestamp", "02/03/2001:14:05:06"),
            Ok(dateref().into())
        );
    }

    #[cfg(unix)] // see https://github.com/timberio/vector/issues/1201
    #[test]
    fn timestamp_param_conversion() {
        assert_eq!(
            convert("timestamp|%Y-%m-%d %H:%M:%S", "2001-02-03 14:05:06"),
            Ok(dateref().into())
        );
    }

    #[cfg(unix)] // see https://github.com/timberio/vector/issues/1201
    #[test]
    fn parse_timestamp_auto() {
        std::env::set_var("TZ", TIMEZONE);
        assert_eq!(parse_timestamp("2001-02-03 14:05:06"), Ok(dateref()));
        assert_eq!(parse_timestamp("02/03/2001:14:05:06"), Ok(dateref()));
        assert_eq!(parse_timestamp("2001-02-03T14:05:06"), Ok(dateref()));
        assert_eq!(parse_timestamp("2001-02-03T04:05:06Z"), Ok(dateref()));
        assert_eq!(parse_timestamp("Sat, 3 Feb 2001 14:05:06"), Ok(dateref()));
        assert_eq!(parse_timestamp("Sat Feb 3 14:05:06 2001"), Ok(dateref()));
        assert_eq!(parse_timestamp("3-Feb-2001 14:05:06"), Ok(dateref()));
        assert_eq!(parse_timestamp("2001-02-02T22:05:06-06:00"), Ok(dateref()));
        assert_eq!(
            parse_timestamp("Sat, 03 Feb 2001 07:05:06 +0300"),
            Ok(dateref())
        );
    }

    // These should perhaps each go into an individual test function to be
    // able to determine what part failed, but that would end up really
    // spamming the test logs.

    #[test]
    fn parse_bool_true() {
        assert_eq!(parse_bool("true"), Ok(true));
        assert_eq!(parse_bool("True"), Ok(true));
        assert_eq!(parse_bool("t"), Ok(true));
        assert_eq!(parse_bool("T"), Ok(true));
        assert_eq!(parse_bool("yes"), Ok(true));
        assert_eq!(parse_bool("YES"), Ok(true));
        assert_eq!(parse_bool("y"), Ok(true));
        assert_eq!(parse_bool("Y"), Ok(true));
        assert_eq!(parse_bool("1"), Ok(true));
        assert_eq!(parse_bool("23456"), Ok(true));
        assert_eq!(parse_bool("-8"), Ok(true));
    }

    #[test]
    fn parse_bool_false() {
        assert_eq!(parse_bool("false"), Ok(false));
        assert_eq!(parse_bool("fAlSE"), Ok(false));
        assert_eq!(parse_bool("f"), Ok(false));
        assert_eq!(parse_bool("F"), Ok(false));
        assert_eq!(parse_bool("no"), Ok(false));
        assert_eq!(parse_bool("NO"), Ok(false));
        assert_eq!(parse_bool("n"), Ok(false));
        assert_eq!(parse_bool("N"), Ok(false));
        assert_eq!(parse_bool("0"), Ok(false));
        assert_eq!(parse_bool("000"), Ok(false));
    }

    #[test]
    fn parse_bool_errors() {
        assert!(parse_bool("X").is_err());
        assert!(parse_bool("yes or no").is_err());
        assert!(parse_bool("123.4").is_err());
    }
=======
>>>>>>> 9052239a
}<|MERGE_RESOLUTION|>--- conflicted
+++ resolved
@@ -1,8 +1,5 @@
-<<<<<<< HEAD
 use crate::event::{LookupBuf, Value};
 use chrono::{DateTime, Local, ParseError as ChronoParseError, TimeZone, Utc};
-=======
->>>>>>> 9052239a
 use lazy_static::lazy_static;
 use std::path::PathBuf;
 
@@ -10,354 +7,4 @@
 
 lazy_static! {
     pub static ref DEFAULT_CONFIG_PATHS: Vec<PathBuf> = vec!["/etc/vector/vector.toml".into()];
-<<<<<<< HEAD
-}
-
-#[derive(Debug, Snafu)]
-pub enum ConversionError {
-    #[snafu(display("Unknown conversion name {:?}", name))]
-    UnknownConversion { name: String },
-}
-
-/// `Conversion` is a place-holder for a type conversion operation, to
-/// convert from a plain (`Bytes`) `Value` into another type. Every
-/// variant of `Value` is represented here.
-#[derive(Clone, Debug)]
-pub enum Conversion {
-    Bytes,
-    Integer,
-    Float,
-    Boolean,
-    Timestamp,
-    TimestampFmt(String),
-    TimestampTZFmt(String),
-}
-
-impl FromStr for Conversion {
-    type Err = ConversionError;
-    /// Convert the string into a type conversion. The following
-    /// conversion names are supported:
-    ///
-    ///  * `"asis"`, `"bytes"`, or `"string"` => As-is (no conversion)
-    ///  * `"int"` or `"integer"` => Signed integer
-    ///  * `"float"` => Floating point number
-    ///  * `"bool"` or `"boolean"` => Boolean
-    ///  * `"timestamp"` => Timestamp, guessed using a set of formats
-    ///  * `"timestamp|FORMAT"` => Timestamp using the given format
-    ///
-    /// Timestamp parsing does not yet support time zones.
-    fn from_str(s: &str) -> Result<Self, Self::Err> {
-        match s {
-            "asis" | "bytes" | "string" => Ok(Conversion::Bytes),
-            "integer" | "int" => Ok(Conversion::Integer),
-            "float" => Ok(Conversion::Float),
-            "bool" | "boolean" => Ok(Conversion::Boolean),
-            "timestamp" => Ok(Conversion::Timestamp),
-            _ if s.starts_with("timestamp|") => {
-                let fmt = &s[10..];
-                // DateTime<Utc> can only convert timestamps without
-                // time zones, and DateTime<FixedOffset> can only
-                // convert with tone zones, so this has to distinguish
-                // between the two types of formats.
-                if format_has_zone(fmt) {
-                    Ok(Conversion::TimestampTZFmt(fmt.into()))
-                } else {
-                    Ok(Conversion::TimestampFmt(fmt.into()))
-                }
-            }
-            _ => Err(ConversionError::UnknownConversion { name: s.into() }),
-        }
-    }
-}
-
-/// Helper function to parse a conversion map and check against a list of names
-pub fn parse_check_conversion_map(
-    types: &HashMap<LookupBuf, String>,
-    names: &[LookupBuf],
-) -> Result<HashMap<LookupBuf, Conversion>, ConversionError> {
-    // Check if any named type references a nonexistent field
-    let names = names.iter().collect::<HashSet<_>>();
-    for name in types.keys() {
-        if !names.contains(&name) {
-            warn!(
-                message = "Field was specified in the types but is not a valid field name.",
-                field = %name
-            );
-        }
-    }
-
-    parse_conversion_map(types)
-}
-
-/// Helper function to parse a mapping of conversion descriptions into actual Conversion values.
-pub fn parse_conversion_map(
-    types: &HashMap<LookupBuf, String>,
-) -> Result<HashMap<LookupBuf, Conversion>, ConversionError> {
-    types
-        .iter()
-        .map(|(field, typename)| {
-            typename
-                .parse::<Conversion>()
-                .map(|conv| (field.clone(), conv))
-        })
-        .collect()
-}
-
-#[derive(Debug, Eq, PartialEq, Snafu)]
-pub enum Error {
-    #[snafu(display("Invalid boolean value {:?}", s))]
-    BoolParseError { s: String },
-    #[snafu(display("Invalid integer {:?}: {}", s, source))]
-    IntParseError { s: String, source: ParseIntError },
-    #[snafu(display("Invalid floating point number {:?}: {}", s, source))]
-    FloatParseError { s: String, source: ParseFloatError },
-    #[snafu(display("Invalid timestamp {:?}: {}", s, source))]
-    TimestampParseError { s: String, source: ChronoParseError },
-    #[snafu(display("No matching timestamp format found for {:?}", s))]
-    AutoTimestampParseError { s: String },
-}
-
-impl Conversion {
-    /// Use this `Conversion` variant to turn the given `value` into a
-    /// new `Value`. This will fail in unexpected ways if the
-    /// `value` is not currently a `Value::Bytes`.
-    pub fn convert(&self, value: Value) -> Result<Value, Error> {
-        let bytes = value.clone_into_bytes();
-        Ok(match self {
-            Conversion::Bytes => value,
-            Conversion::Integer => {
-                let s = String::from_utf8_lossy(&bytes);
-                Value::Integer(s.parse::<i64>().with_context(|| IntParseError { s })?)
-            }
-            Conversion::Float => {
-                let s = String::from_utf8_lossy(&bytes);
-                Value::Float(s.parse::<f64>().with_context(|| FloatParseError { s })?)
-            }
-            Conversion::Boolean => Value::Boolean(parse_bool(&String::from_utf8_lossy(&bytes))?),
-
-            Conversion::Timestamp => {
-                Value::Timestamp(parse_timestamp(&String::from_utf8_lossy(&bytes))?)
-            }
-            Conversion::TimestampFmt(format) => {
-                let s = String::from_utf8_lossy(&bytes);
-                Value::Timestamp(datetime_to_utc(
-                    Local
-                        .datetime_from_str(&s, &format)
-                        .with_context(|| TimestampParseError { s })?,
-                ))
-            }
-            Conversion::TimestampTZFmt(format) => {
-                let s = String::from_utf8_lossy(&bytes);
-                Value::Timestamp(datetime_to_utc(
-                    DateTime::parse_from_str(&s, &format)
-                        .with_context(|| TimestampParseError { s })?,
-                ))
-            }
-        })
-    }
-}
-
-/// Parse a string into a native `bool`. The built in `bool::from_str`
-/// only handles two cases, `"true"` and `"false"`. We want to be able
-/// to convert from a more diverse set of strings. In particular, the
-/// following set of source strings are allowed:
-///
-///  * `"true"`, `"t"`, `"yes"`, `"y"` (all case-insensitive), and
-///  non-zero integers all convert to `true`.
-///
-///  * `"false"`, `"f"`, `"no"`, `"n"` (all case-insensitive), and `"0"`
-///  all convert to `false`.
-///
-/// Anything else results in a parse error.
-fn parse_bool(s: &str) -> Result<bool, Error> {
-    match s {
-        "true" | "t" | "yes" | "y" => Ok(true),
-        "false" | "f" | "no" | "n" | "0" => Ok(false),
-        _ => {
-            if let Ok(n) = s.parse::<isize>() {
-                Ok(n != 0)
-            } else {
-                // Do the case conversion only if simple matches fail,
-                // since this operation can be expensive.
-                match s.to_lowercase().as_str() {
-                    "true" | "t" | "yes" | "y" => Ok(true),
-                    "false" | "f" | "no" | "n" => Ok(false),
-                    _ => Err(Error::BoolParseError { s: s.into() }),
-                }
-            }
-        }
-    }
-}
-
-/// Does the format specifier have a time zone option?
-fn format_has_zone(fmt: &str) -> bool {
-    fmt.find("%Z").is_some()
-        || fmt.find("%z").is_some()
-        || fmt.find("%:z").is_some()
-        || fmt.find("%#z").is_some()
-        || fmt.find("%+").is_some()
-}
-
-/// Convert a timestamp with a non-UTC time zone into UTC
-fn datetime_to_utc<TZ: TimeZone>(ts: DateTime<TZ>) -> DateTime<Utc> {
-    Utc.timestamp(ts.timestamp(), ts.timestamp_subsec_nanos())
-}
-
-/// The list of allowed "automatic" timestamp formats
-const TIMESTAMP_FORMATS: &[&str] = &[
-    "%F %T",           // YYYY-MM-DD HH:MM:SS
-    "%v %T",           // DD-Mmm-YYYY HH:MM:SS
-    "%FT%T",           // ISO 8601 / RFC 3339 without TZ
-    "%m/%d/%Y:%T",     // ???
-    "%a, %d %b %Y %T", // RFC 822/2822 without TZ
-    "%a %d %b %T %Y",  // `date` command output without TZ
-    "%A %d %B %T %Y",  // `date` command output without TZ, long names
-    "%a %b %e %T %Y",  // ctime format
-];
-
-/// The list of allowed "automatic" timestamp formats for UTC
-const TIMESTAMP_UTC_FORMATS: &[&str] = &[
-    "%s",     // UNIX timestamp
-    "%FT%TZ", // ISO 8601 / RFC 3339 UTC
-];
-
-/// The list of allowed "automatic" timestamp formats with time zones
-const TIMESTAMP_TZ_FORMATS: &[&str] = &[
-    "%+",                 // ISO 8601 / RFC 3339
-    "%a %d %b %T %Z %Y",  // `date` command output
-    "%a %d %b %T %z %Y",  // `date` command output, numeric TZ
-    "%a %d %b %T %#z %Y", // `date` command output, numeric TZ
-];
-
-/// Parse a string into a timestamp using one of a set of formats
-pub fn parse_timestamp(s: &str) -> Result<DateTime<Utc>, Error> {
-    for format in TIMESTAMP_FORMATS {
-        if let Ok(result) = Local.datetime_from_str(s, format) {
-            return Ok(datetime_to_utc(result));
-        }
-    }
-    for format in TIMESTAMP_UTC_FORMATS {
-        if let Ok(result) = Utc.datetime_from_str(s, format) {
-            return Ok(result);
-        }
-    }
-    if let Ok(result) = DateTime::parse_from_rfc3339(s) {
-        return Ok(datetime_to_utc(result));
-    }
-    if let Ok(result) = DateTime::parse_from_rfc2822(s) {
-        return Ok(datetime_to_utc(result));
-    }
-    for format in TIMESTAMP_TZ_FORMATS {
-        if let Ok(result) = DateTime::parse_from_str(s, format) {
-            return Ok(datetime_to_utc(result));
-        }
-    }
-    Err(Error::AutoTimestampParseError { s: s.into() })
-}
-
-#[cfg(test)]
-mod tests {
-    use super::parse_bool;
-    #[cfg(unix)]
-    use super::parse_timestamp;
-    #[cfg(unix)]
-    use super::{Conversion, Error};
-    #[cfg(unix)]
-    use crate::event::Value;
-    #[cfg(unix)]
-    use chrono::prelude::*;
-
-    #[cfg(unix)]
-    const TIMEZONE: &str = "Australia/Brisbane";
-
-    #[cfg(unix)]
-    fn dateref() -> DateTime<Utc> {
-        Utc.from_utc_datetime(&NaiveDateTime::from_timestamp(981173106, 0))
-    }
-
-    #[cfg(unix)]
-    fn convert(fmt: &str, value: &str) -> Result<Value, Error> {
-        std::env::set_var("TZ", TIMEZONE);
-        fmt.parse::<Conversion>()
-            .unwrap_or_else(|_| panic!("Invalid conversion {:?}", fmt))
-            .convert(value.into())
-    }
-
-    #[cfg(unix)] // https://github.com/timberio/vector/issues/1201
-    #[test]
-    fn timestamp_conversion() {
-        assert_eq!(
-            convert("timestamp", "02/03/2001:14:05:06"),
-            Ok(dateref().into())
-        );
-    }
-
-    #[cfg(unix)] // see https://github.com/timberio/vector/issues/1201
-    #[test]
-    fn timestamp_param_conversion() {
-        assert_eq!(
-            convert("timestamp|%Y-%m-%d %H:%M:%S", "2001-02-03 14:05:06"),
-            Ok(dateref().into())
-        );
-    }
-
-    #[cfg(unix)] // see https://github.com/timberio/vector/issues/1201
-    #[test]
-    fn parse_timestamp_auto() {
-        std::env::set_var("TZ", TIMEZONE);
-        assert_eq!(parse_timestamp("2001-02-03 14:05:06"), Ok(dateref()));
-        assert_eq!(parse_timestamp("02/03/2001:14:05:06"), Ok(dateref()));
-        assert_eq!(parse_timestamp("2001-02-03T14:05:06"), Ok(dateref()));
-        assert_eq!(parse_timestamp("2001-02-03T04:05:06Z"), Ok(dateref()));
-        assert_eq!(parse_timestamp("Sat, 3 Feb 2001 14:05:06"), Ok(dateref()));
-        assert_eq!(parse_timestamp("Sat Feb 3 14:05:06 2001"), Ok(dateref()));
-        assert_eq!(parse_timestamp("3-Feb-2001 14:05:06"), Ok(dateref()));
-        assert_eq!(parse_timestamp("2001-02-02T22:05:06-06:00"), Ok(dateref()));
-        assert_eq!(
-            parse_timestamp("Sat, 03 Feb 2001 07:05:06 +0300"),
-            Ok(dateref())
-        );
-    }
-
-    // These should perhaps each go into an individual test function to be
-    // able to determine what part failed, but that would end up really
-    // spamming the test logs.
-
-    #[test]
-    fn parse_bool_true() {
-        assert_eq!(parse_bool("true"), Ok(true));
-        assert_eq!(parse_bool("True"), Ok(true));
-        assert_eq!(parse_bool("t"), Ok(true));
-        assert_eq!(parse_bool("T"), Ok(true));
-        assert_eq!(parse_bool("yes"), Ok(true));
-        assert_eq!(parse_bool("YES"), Ok(true));
-        assert_eq!(parse_bool("y"), Ok(true));
-        assert_eq!(parse_bool("Y"), Ok(true));
-        assert_eq!(parse_bool("1"), Ok(true));
-        assert_eq!(parse_bool("23456"), Ok(true));
-        assert_eq!(parse_bool("-8"), Ok(true));
-    }
-
-    #[test]
-    fn parse_bool_false() {
-        assert_eq!(parse_bool("false"), Ok(false));
-        assert_eq!(parse_bool("fAlSE"), Ok(false));
-        assert_eq!(parse_bool("f"), Ok(false));
-        assert_eq!(parse_bool("F"), Ok(false));
-        assert_eq!(parse_bool("no"), Ok(false));
-        assert_eq!(parse_bool("NO"), Ok(false));
-        assert_eq!(parse_bool("n"), Ok(false));
-        assert_eq!(parse_bool("N"), Ok(false));
-        assert_eq!(parse_bool("0"), Ok(false));
-        assert_eq!(parse_bool("000"), Ok(false));
-    }
-
-    #[test]
-    fn parse_bool_errors() {
-        assert!(parse_bool("X").is_err());
-        assert!(parse_bool("yes or no").is_err());
-        assert!(parse_bool("123.4").is_err());
-    }
-=======
->>>>>>> 9052239a
 }